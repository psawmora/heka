--- conflicted
+++ resolved
@@ -27,17 +27,15 @@
 	// See http://goo.gl/RRAhws for more details.
 	AttachToContainer(opts docker.AttachToContainerOptions) error
 
-<<<<<<< HEAD
 	// StreamContainerStats attaches to a container for stats streaming
 	//
 	// See https://goo.gl/PKOSSE for more details.
 	Stats(opts docker.StatsOptions) error
-=======
+
 	// Logs gets stdout and stderr log from the specified container.
 	//
 	// See http://goo.gl/yl8PGm for more details.
 	Logs(opts docker.LogsOptions) error
->>>>>>> 539bc58d
 
 	// Ping pings the docker server
 	//
