--- conflicted
+++ resolved
@@ -411,12 +411,10 @@
 	RegisterPlugin("TextParserDecoder", func() interface{} {
 		return new(TextParserDecoder)
 	})
-<<<<<<< HEAD
 	RegisterPlugin("TcpOutput", func() interface{} {
 		return RunnerMaker(new(TcpWriter))
-=======
+   })
 	RegisterPlugin("StatFilter", func() interface{} {
 		return new(StatFilter)
->>>>>>> 154fd3a6
 	})
 }