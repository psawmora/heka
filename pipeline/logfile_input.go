/***** BEGIN LICENSE BLOCK *****
# This Source Code Form is subject to the terms of the Mozilla Public
# License, v. 2.0. If a copy of the MPL was not distributed with this file,
# You can obtain one at http://mozilla.org/MPL/2.0/.
#
# The Initial Developer of the Original Code is the Mozilla Foundation.
# Portions created by the Initial Developer are Copyright (C) 2012
# the Initial Developer. All Rights Reserved.
#
# Contributor(s):
#   Ben Bangert (bbangert@mozilla.com)
#   Rob Miller (rmiller@mozilla.com)
#   Victor Ng (vng@mozilla.com)
#
# ***** END LICENSE BLOCK *****/

package pipeline

import (
	"bufio"
	"code.google.com/p/go-uuid/uuid"
	"fmt"
	"os"
	"strings"
	"time"
)

// ConfigStruct for LogfileInput plugin.
type LogfileInputConfig struct {
	// Paths for the log file that this input should be reading.
	LogFile string
	// Hostname to use for the generated logfile message objects.
	Hostname string
	// Interval btn hd scans for existence of watched files, in milliseconds,
	// default 5000 (i.e. 5 seconds).
	DiscoverInterval int
	// Interval btn reads from open file handles, in milliseconds, default
	// 500.
	StatInterval int
	// Names of configured `LoglineDecoder` instances.
	Decoders []string

	Logger string
}

// Heka Input plugin that reads files from the filesystem, converts each line
// into a fully decoded Message object with the line contents as the payload,
// and passes the generated message on to the Router for delivery to any
// matching Filter or Output plugins.
type LogfileInput struct {
	// Encapsulates actual file finding / listening / reading mechanics.
	Monitor      *FileMonitor
	hostname     string
	stopped      bool
	decoderNames []string
}

// Represents a single line from a log file.
type Logline struct {
	// Path to the file from which the line was extracted.
	Path string
	// Log file line contents.
	Line string

	// Name of the logger we're using
	Logger string
}

func (lw *LogfileInput) ConfigStruct() interface{} {
	return &LogfileInputConfig{
		DiscoverInterval: 5000,
		StatInterval:     500,
	}
}

func (lw *LogfileInput) Init(config interface{}) (err error) {
	conf := config.(*LogfileInputConfig)
	lw.Monitor = new(FileMonitor)
	val := conf.Hostname
	if val == "" {
		val, err = os.Hostname()
		if err != nil {
			return
		}
	}
	lw.hostname = val
	if err = lw.Monitor.Init(conf.LogFile, conf.DiscoverInterval,
		conf.StatInterval, conf.Logger); err != nil {
		return err
	}
	lw.decoderNames = conf.Decoders
	return nil
}

func (lw *LogfileInput) Run(ir InputRunner, h PluginHelper) (err error) {
	var (
		pack    *PipelinePack
		dRunner DecoderRunner
		e       error
		ok      bool
	)
	packSupply := ir.InChan()

	dSet := h.DecoderSet()
	decoders := make([]Decoder, len(lw.decoderNames))
	for i, name := range lw.decoderNames {
		if dRunner, ok = dSet.ByName(name); !ok {
			return fmt.Errorf("Decoder not found: %s", name)
		}
		decoders[i] = dRunner.Decoder()
	}

	for logline := range lw.Monitor.NewLines {
		pack = <-packSupply
		pack.Message.SetUuid(uuid.NewRandom())
		pack.Message.SetTimestamp(time.Now().UnixNano())
		pack.Message.SetType("logfile")
		pack.Message.SetLogger(logline.Logger)
		pack.Message.SetSeverity(int32(0))
		pack.Message.SetEnvVersion("0.8")
		pack.Message.SetPid(0)
		pack.Message.SetPayload(logline.Line)
		pack.Message.SetHostname(lw.hostname)
		for _, decoder := range decoders {
			if e = decoder.Decode(pack); e == nil {
				break
			}
		}
		if e == nil {
			ir.Inject(pack)
		} else {
			ir.LogError(fmt.Errorf("Couldn't parse log line: %s", logline))
			pack.Recycle()
		}
	}
	return
}

func (lw *LogfileInput) Stop() {
	close(lw.Monitor.stopChan) // stops the monitor's watcher
	close(lw.Monitor.NewLines)
}

// FileMonitor, manages a group of FileTailers
//
// Handles the actual mechanics of finding, watching, and reading from file
// system files.
type FileMonitor struct {
	// Channel onto which FileMonitor will place LogLine objects as the file
	// is being read.
	NewLines chan Logline
	stopChan chan bool
	seek     int64

	logfile      string
	discover     bool
	logger_ident string

	fd               *os.File
	checkStat        <-chan time.Time
	discoverInterval time.Duration
	statInterval     time.Duration
<<<<<<< HEAD

	ir              InputRunner
	pendingMessages []string
	pendingErrors   []string
}

// Serialize to JSON
func (fm *FileMonitor) MarshalJSON() ([]byte, error) {
	// Note: We can't serialize the stat.pinfo in a cross platform way.
	// If you check the os.SameFile api, it only works on pinfo
	// objects created by os itself.

	btimes := make(map[string]int64)

	tmp := map[string]interface{}{
		"seek":        fm.seek,
		"birth_times": btimes,
	}

	for filename, _ := range fm.seek {
		info, err := os.Stat(filename)
		if err != nil {
			// Can't stat it, but meh.  Just don't serialize.

			fm.LogError(fmt.Sprintf("Can't get stat() info for [%s]\n", filename))
			continue
		}

		stat_t, _ := info.Sys().(*syscall.Stat_t)
		ctime, btime := compute_times(stat_t)

		// Assume that if ctime and btime are the same, then
		// the underlying filesystem doesn't really support
		// birthtime
		if ctime != btime {
			btimes[filename] = btime
		}
	}

	return json.Marshal(tmp)
}

func ctime_btime(filename string) (ctim int64, btim int64, err error) {
	info, err := os.Stat(filename)
	if err != nil {
		return 0, 0, fmt.Errorf("Can't get stat() info for [%s]", filename)
	}
	stat_t := info.Sys().(*syscall.Stat_t)
	ctime, btime := compute_times(stat_t)
	return ctime, btime, nil
}

func (fm *FileMonitor) UnmarshalJSON(data []byte) error {
	var dec = json.NewDecoder(bytes.NewReader(data))
	var m map[string]interface{}
	var cur_btime int64

	err := dec.Decode(&m)
	if err != nil {
		return fmt.Errorf("Caught error while decoding json blob: %s", err.Error())
	}

	var btime_map = m["birth_times"].(map[string]interface{})
	var seek_map = m["seek"].(map[string]interface{})
	for seek_filename, seek_pos := range seek_map {
		// Just do a linear scan to match seek positions to actual
		// logfiles.  This only happens at startup
		for discover_logfile, _ := range fm.discover {
			if discover_logfile == seek_filename {
				if btime_map[discover_logfile] == nil {
					continue
				}
				lst_btime := int64(btime_map[discover_logfile].(float64))

				if _, cur_btime, err = ctime_btime(discover_logfile); err != nil {
					return err
				}

				if cur_btime == lst_btime {
					fm.seek[seek_filename] = int64(seek_pos.(float64))
					fm.LogMessage(fmt.Sprintf("Setting seek position to: %s %d\n", seek_filename, fm.seek[seek_filename]))
				} else {
					msg := fmt.Sprintf("Skipping setting seek position as birthtime doesn't match. [%s] [%d] [%d]", discover_logfile, lst_btime, cur_btime)
					fm.LogMessage(msg)
				}
				break
			}
		}
	}

	return nil

=======
>>>>>>> 91040c99
}

// Tries to open specified file, adding file descriptor to the FileMonitor's
// set of open descriptors.
func (fm *FileMonitor) OpenFile(fileName string) (err error) {
	// Attempt to open the file
	fd, err := os.Open(fileName)
	if err != nil {
		return
	}
	fm.fd = fd

	// Seek as needed
	begin := 0
	offset := fm.seek
	_, err = fd.Seek(offset, begin)
	if err != nil {
		// Unable to seek in, start at beginning
		fm.seek = 0
		if _, err = fd.Seek(0, 0); err != nil {
			return
		}
	}
	return nil
}

// Runs in its own goroutine, listens for interval tickers which trigger it to
// a) try to open any upopened files and b) read any new data from already
// opened files.
func (fm *FileMonitor) Watcher() {
	discovery := time.Tick(fm.discoverInterval)
	checkStat := time.Tick(fm.statInterval)

	ok := true

	for ok {
		select {
		case _, ok = <-fm.stopChan:
			break
		case <-checkStat:
			if fm.fd != nil {
				ok = fm.ReadLines(fm.logfile)
				if !ok {
					break
				}
			}
		case <-discovery:
			// Check to see if the files exist now, start reading them
			// if we can, and watch them
			if fm.OpenFile(fm.logfile) == nil {
				fm.discover = false
			}
		}
	}
	if fm.fd != nil {
		fm.fd.Close()
		fm.fd = nil
	}
}

// Reads all unread lines out of the specified file, creates a LogLine object
// for each line, and puts it on the NewLine channel for processing.
func (fm *FileMonitor) ReadLines(fileName string) (ok bool) {
	ok = true
	defer func() {
		// Capture send on close chan as this is a shut-down
		if r := recover(); r != nil {
			rStr := fmt.Sprintf("%s", r)
			if strings.Contains(rStr, "send on closed channel") {
				ok = false
			} else {
				panic(rStr)
			}
		}
	}()

	fd := fm.fd

	// Determine if we're farther into the file than possible (truncate)
	finfo, err := fd.Stat()
	if err == nil {
		if finfo.Size() < fm.seek {
			fd.Seek(0, 0)
			fm.seek = 0
		}
	}

	// Attempt to read lines from where we are
	reader := bufio.NewReader(fd)
	readLine, err := reader.ReadString('\n')
	for err == nil {
		line := Logline{Path: fileName, Line: readLine, Logger: fm.logger_ident}
		fm.NewLines <- line
		fm.seek += int64(len(readLine))
		readLine, err = reader.ReadString('\n')
	}
	fm.seek += int64(len(readLine))

	// Check that we haven't been rotated, if we have, put this back on
	// discover
	pinfo, err := os.Stat(fileName)
	if err != nil || !os.SameFile(pinfo, finfo) {
		fd.Close()

		if fm.fd != nil {
			fm.fd = nil
		}

		fm.seek = 0
		fm.discover = true
	}
	return
}

func (fm *FileMonitor) Init(file string, discoverInterval int,
	statInterval int, logger string) (err error) {

	fm.NewLines = make(chan Logline)
	fm.stopChan = make(chan bool)
	fm.seek = 0
	fm.fd = nil

	fm.logfile = file
	fm.discover = true

	if logger != "" {
		fm.logger_ident = logger
	} else {
		fm.logger_ident = file
	}

	fm.discoverInterval = time.Millisecond * time.Duration(discoverInterval)
	fm.statInterval = time.Millisecond * time.Duration(statInterval)
	go fm.Watcher()
	return
}<|MERGE_RESOLUTION|>--- conflicted
+++ resolved
@@ -18,9 +18,14 @@
 
 import (
 	"bufio"
+	"bytes"
 	"code.google.com/p/go-uuid/uuid"
+	"crypto/sha1"
+	"encoding/json"
 	"fmt"
+	"io"
 	"os"
+	"path"
 	"strings"
 	"time"
 )
@@ -40,7 +45,15 @@
 	// Names of configured `LoglineDecoder` instances.
 	Decoders []string
 
+	// Name of the seek journal
+	SeekJournal string
+
 	Logger string
+
+	// On failure to resume from last known position, LogfileInput
+	// will resume reading from either the start of file or the end of
+	// file.
+	ResumeFromStart bool
 }
 
 // Heka Input plugin that reads files from the filesystem, converts each line
@@ -70,6 +83,7 @@
 	return &LogfileInputConfig{
 		DiscoverInterval: 5000,
 		StatInterval:     500,
+		SeekJournal:      "",
 	}
 }
 
@@ -85,7 +99,7 @@
 	}
 	lw.hostname = val
 	if err = lw.Monitor.Init(conf.LogFile, conf.DiscoverInterval,
-		conf.StatInterval, conf.Logger); err != nil {
+		conf.StatInterval, conf.Logger, conf.SeekJournal); err != nil {
 		return err
 	}
 	lw.decoderNames = conf.Decoders
@@ -100,6 +114,25 @@
 		ok      bool
 	)
 	packSupply := ir.InChan()
+
+	lw.Monitor.ir = ir
+
+	if err = lw.Monitor.setupJournalling(); err != nil {
+		ir.LogError(err)
+		return err
+	}
+
+	for _, msg := range lw.Monitor.pendingMessages {
+		lw.Monitor.LogMessage(msg)
+	}
+
+	for _, msg := range lw.Monitor.pendingErrors {
+		lw.Monitor.LogError(msg)
+	}
+
+	// Clear out all the errors
+	lw.Monitor.pendingMessages = make([]string, 0)
+	lw.Monitor.pendingErrors = make([]string, 0)
 
 	dSet := h.DecoderSet()
 	decoders := make([]Decoder, len(lw.decoderNames))
@@ -152,19 +185,21 @@
 	stopChan chan bool
 	seek     int64
 
-	logfile      string
-	discover     bool
-	logger_ident string
+	logfile         string
+	seekJournalPath string
+	discover        bool
+	logger_ident    string
 
 	fd               *os.File
 	checkStat        <-chan time.Time
 	discoverInterval time.Duration
 	statInterval     time.Duration
-<<<<<<< HEAD
 
 	ir              InputRunner
 	pendingMessages []string
 	pendingErrors   []string
+
+	last_logline string
 }
 
 // Serialize to JSON
@@ -173,88 +208,60 @@
 	// If you check the os.SameFile api, it only works on pinfo
 	// objects created by os itself.
 
-	btimes := make(map[string]int64)
-
+	h := sha1.New()
+	io.WriteString(h, fm.last_logline)
 	tmp := map[string]interface{}{
-		"seek":        fm.seek,
-		"birth_times": btimes,
-	}
-
-	for filename, _ := range fm.seek {
-		info, err := os.Stat(filename)
-		if err != nil {
-			// Can't stat it, but meh.  Just don't serialize.
-
-			fm.LogError(fmt.Sprintf("Can't get stat() info for [%s]\n", filename))
-			continue
-		}
-
-		stat_t, _ := info.Sys().(*syscall.Stat_t)
-		ctime, btime := compute_times(stat_t)
-
-		// Assume that if ctime and btime are the same, then
-		// the underlying filesystem doesn't really support
-		// birthtime
-		if ctime != btime {
-			btimes[filename] = btime
-		}
+		"seek":      fm.seek,
+		"last_hash": fmt.Sprintf("%x", h.Sum(nil)),
 	}
 
 	return json.Marshal(tmp)
 }
 
-func ctime_btime(filename string) (ctim int64, btim int64, err error) {
-	info, err := os.Stat(filename)
-	if err != nil {
-		return 0, 0, fmt.Errorf("Can't get stat() info for [%s]", filename)
-	}
-	stat_t := info.Sys().(*syscall.Stat_t)
-	ctime, btime := compute_times(stat_t)
-	return ctime, btime, nil
+func sha1_hexdigest(data string) (result string) {
+	h := sha1.New()
+	io.WriteString(h, data)
+	return fmt.Sprintf("%x", h.Sum(nil))
 }
 
 func (fm *FileMonitor) UnmarshalJSON(data []byte) error {
 	var dec = json.NewDecoder(bytes.NewReader(data))
 	var m map[string]interface{}
-	var cur_btime int64
+	var seek int64
 
 	err := dec.Decode(&m)
 	if err != nil {
 		return fmt.Errorf("Caught error while decoding json blob: %s", err.Error())
 	}
 
-	var btime_map = m["birth_times"].(map[string]interface{})
-	var seek_map = m["seek"].(map[string]interface{})
-	for seek_filename, seek_pos := range seek_map {
-		// Just do a linear scan to match seek positions to actual
-		// logfiles.  This only happens at startup
-		for discover_logfile, _ := range fm.discover {
-			if discover_logfile == seek_filename {
-				if btime_map[discover_logfile] == nil {
-					continue
-				}
-				lst_btime := int64(btime_map[discover_logfile].(float64))
-
-				if _, cur_btime, err = ctime_btime(discover_logfile); err != nil {
-					return err
-				}
-
-				if cur_btime == lst_btime {
-					fm.seek[seek_filename] = int64(seek_pos.(float64))
-					fm.LogMessage(fmt.Sprintf("Setting seek position to: %s %d\n", seek_filename, fm.seek[seek_filename]))
-				} else {
-					msg := fmt.Sprintf("Skipping setting seek position as birthtime doesn't match. [%s] [%d] [%d]", discover_logfile, lst_btime, cur_btime)
-					fm.LogMessage(msg)
-				}
-				break
+	var seek_pos = m["seek"].(int64)
+	var last_hash = m["last_hash"].(string)
+
+	// TODO: hack this to check the hash code
+	// Attempt to read lines from where we are
+	fd, err := os.Open(fm.logfile)
+	if err != nil {
+		return err
+	}
+
+	reader := bufio.NewReader(fd)
+	readLine, err := reader.ReadString('\n')
+	seek = 0
+	for err == nil {
+		seek += int64(len(readLine))
+		if seek == seek_pos {
+			if sha1_hexdigest(readLine) == last_hash {
+				// assume we're all good and just return
+				return nil
+			} else {
+				// TODO: this is a bad log file, reset to seek=0 or
+				// end of file
+				return nil
 			}
 		}
-	}
-
+		readLine, err = reader.ReadString('\n')
+	}
 	return nil
-
-=======
->>>>>>> 91040c99
 }
 
 // Tries to open specified file, adding file descriptor to the FileMonitor's
@@ -315,6 +322,34 @@
 	}
 }
 
+func (fm *FileMonitor) updateJournal() (ok bool) {
+	var msg string
+	var seekJournal *os.File
+	var file_err error
+
+	if fm.seek == 0 || fm.seekJournalPath == "." {
+		return true
+	}
+
+	if seekJournal, file_err = os.OpenFile(fm.seekJournalPath,
+		os.O_CREATE|os.O_RDWR|os.O_APPEND,
+		0660); file_err != nil {
+		msg = fmt.Sprintf("Error opening seek recovery log for append: %s", file_err.Error())
+		fm.LogError(msg)
+		return false
+	}
+	defer seekJournal.Close()
+	seekJournal.Seek(0, os.SEEK_END)
+
+	var filemon_bytes []byte
+	filemon_bytes, _ = json.Marshal(fm)
+
+	msg = string(filemon_bytes) + "\n"
+	seekJournal.WriteString(msg)
+
+	return true
+}
+
 // Reads all unread lines out of the specified file, creates a LogLine object
 // for each line, and puts it on the NewLine channel for processing.
 func (fm *FileMonitor) ReadLines(fileName string) (ok bool) {
@@ -346,12 +381,17 @@
 	reader := bufio.NewReader(fd)
 	readLine, err := reader.ReadString('\n')
 	for err == nil {
+		fm.last_logline = readLine
 		line := Logline{Path: fileName, Line: readLine, Logger: fm.logger_ident}
 		fm.NewLines <- line
 		fm.seek += int64(len(readLine))
 		readLine, err = reader.ReadString('\n')
 	}
 	fm.seek += int64(len(readLine))
+
+	if ok = fm.updateJournal(); ok == false {
+		return false
+	}
 
 	// Check that we haven't been rotated, if we have, put this back on
 	// discover
@@ -369,8 +409,24 @@
 	return
 }
 
+func (fm *FileMonitor) LogError(msg string) {
+	if fm.ir == nil {
+		fm.pendingErrors = append(fm.pendingErrors, msg)
+	} else {
+		fm.ir.LogError(fmt.Errorf(msg))
+	}
+}
+
+func (fm *FileMonitor) LogMessage(msg string) {
+	if fm.ir == nil {
+		fm.pendingMessages = append(fm.pendingMessages, msg)
+	} else {
+		fm.ir.LogMessage(msg)
+	}
+}
+
 func (fm *FileMonitor) Init(file string, discoverInterval int,
-	statInterval int, logger string) (err error) {
+	statInterval int, logger string, seekJournalPath string) (err error) {
 
 	fm.NewLines = make(chan Logline)
 	fm.stopChan = make(chan bool)
@@ -380,6 +436,10 @@
 	fm.logfile = file
 	fm.discover = true
 
+	fm.pendingMessages = make([]string, 0)
+	fm.pendingErrors = make([]string, 0)
+	fm.seekJournalPath = seekJournalPath
+
 	if logger != "" {
 		fm.logger_ident = logger
 	} else {
@@ -388,6 +448,77 @@
 
 	fm.discoverInterval = time.Millisecond * time.Duration(discoverInterval)
 	fm.statInterval = time.Millisecond * time.Duration(statInterval)
+
+	return
+}
+
+func (fm *FileMonitor) recoverSeekPosition() error {
+	// Check if the file exists first,
+	if fm.seekJournalPath == "." {
+		return nil
+	}
+
+	var f *os.File
+	var err error
+
+	if f, err = os.Open(fm.seekJournalPath); err != nil {
+		// The logfile doesn't exist, nothing special to do
+		if os.IsNotExist(err) {
+			// file doesn't exist, but that's ok, not a real error
+			return nil
+		} else {
+			return err
+		}
+	}
+	defer f.Close()
+
+	var seek_err error
+	var seekJournal *os.File
+	// First try to restore the line position
+	if seekJournal, seek_err = os.OpenFile(fm.seekJournalPath,
+		os.O_RDWR, 0660); seek_err != nil {
+		return seek_err
+	}
+	defer seekJournal.Close()
+
+	var scanner = bufio.NewScanner(seekJournal)
+	var tmp string
+	for scanner.Scan() {
+		tmp = scanner.Text() // Println will add back the final '\n'
+	}
+	if len(tmp) > 0 {
+		json.Unmarshal([]byte(tmp), &fm)
+	}
+
+	return nil
+}
+
+func (fm *FileMonitor) setupJournalling() (err error) {
+	var dirInfo os.FileInfo
+
+	// if the seekJournalPath is empty, write out the default
+	if fm.seekJournalPath == "" {
+		defaultPath := path.Join("/var/run/hekad/seekjournals", fmt.Sprintf("%s.log", "DummyName"))
+		fm.seekJournalPath = defaultPath
+	}
+	fm.seekJournalPath = path.Clean(fm.seekJournalPath)
+
+	// Check that the directory to seekJournalPath actually exists
+	journalDir := path.Dir(fm.seekJournalPath)
+
+	if dirInfo, err = os.Stat(journalDir); err != nil {
+		return err
+	}
+
+	if !dirInfo.IsDir() {
+		return fmt.Errorf("%s doesn't appear to be a directory", journalDir)
+	}
+
+	if err = fm.recoverSeekPosition(); err != nil {
+		return err
+	}
+
 	go fm.Watcher()
-	return
+
+	return nil
 }