--- conflicted
+++ resolved
@@ -145,17 +145,16 @@
 	return foRunner.inChan
 }
 
-<<<<<<< HEAD
 func (foRunner *foRunner) MatchRunner() *MatchRunner {
 	return foRunner.matcher
-=======
+}
+
 func (foRunner *foRunner) Output() Output {
 	return foRunner.plugin.(Output)
 }
 
 func (foRunner *foRunner) Filter() Filter {
 	return foRunner.plugin.(Filter)
->>>>>>> e3c51b74
 }
 
 type PipelinePack struct {
